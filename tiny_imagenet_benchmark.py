--- conflicted
+++ resolved
@@ -66,11 +66,7 @@
 
 # benchmark
 n_runs = 1  # optional, increase to create multiple runs and report mean + std
-<<<<<<< HEAD
-pseudo_batch_size = 64
-=======
 pseudo_batch_size = 1024
->>>>>>> efefbc1b
 batch_size = pseudo_batch_size
 accumulate_grad_batches = pseudo_batch_size // batch_size
 lr_factor = pseudo_batch_size / 256  # scales the learning rate linearly with batch size
