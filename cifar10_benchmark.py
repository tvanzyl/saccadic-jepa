--- conflicted
+++ resolved
@@ -471,13 +471,8 @@
         # create a ResNet backbone and remove the classification head
         emb_width = 512
         deb_width = 2048
-<<<<<<< HEAD
-        self.ens_size = 5
-        self.scale_up = 4
-=======
         self.ens_size = 2
         self.scale_up = 2
->>>>>>> 647d01b2
         self.samebone = True
         self.mergetype = 'first'
 
