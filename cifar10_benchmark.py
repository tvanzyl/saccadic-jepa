# -*- coding: utf-8 -*-
"""
Benchmark Results

Updated: 27.03.2023 (42a6a924b1b6d5b6cc89a6b2a0a0942cc4af93ab)

------------------------------------------------------------------------------------------
| Model         | Batch Size | Epochs |  KNN Test Accuracy |       Time | Peak GPU Usage |
------------------------------------------------------------------------------------------
| BarlowTwins   |        128 |    200 |              0.842 |  375.9 Min |      1.7 GByte |
| BYOL          |        128 |    200 |              0.869 |  121.9 Min |      1.6 GByte |
| DCL           |        128 |    200 |              0.844 |  102.2 Min |      1.5 GByte |
| DCLW          |        128 |    200 |              0.833 |  100.4 Min |      1.5 GByte |
| DINO          |        128 |    200 |              0.840 |  120.3 Min |      1.6 GByte |
| FastSiam      |        128 |    200 |              0.906 |  164.0 Min |      2.7 GByte |
| Moco          |        128 |    200 |              0.838 |  128.8 Min |      1.7 GByte |
| NNCLR         |        128 |    200 |              0.834 |  101.5 Min |      1.5 GByte |
| SimCLR        |        128 |    200 |              0.847 |   97.7 Min |      1.5 GByte |
| SimSiam       |        128 |    200 |              0.819 |   97.3 Min |      1.6 GByte |
| SwaV          |        128 |    200 |              0.812 |   99.6 Min |      1.5 GByte |
| SMoG          |        128 |    200 |              0.743 |  192.2 Min |      1.2 GByte |
------------------------------------------------------------------------------------------
| BarlowTwins   |        512 |    200 |              0.819 |  153.3 Min |      5.1 GByte |
| BYOL          |        512 |    200 |              0.868 |  108.3 Min |      5.6 GByte |
| DCL           |        512 |    200 |              0.840 |   88.2 Min |      4.9 GByte |
| DCLW          |        512 |    200 |              0.824 |   87.9 Min |      4.9 GByte |
| DINO          |        512 |    200 |              0.813 |  108.6 Min |      5.0 GByte |
| FastSiam      |        512 |    200 |              0.788 |  146.9 Min |      9.5 GByte |
| Moco (*)      |        512 |    200 |              0.847 |  112.2 Min |      5.6 GByte |
| NNCLR (*)     |        512 |    200 |              0.815 |   88.1 Min |      5.0 GByte |
| SimCLR        |        512 |    200 |              0.848 |   87.1 Min |      4.9 GByte |
| SimSiam       |        512 |    200 |              0.764 |   87.8 Min |      5.0 GByte |
| SwaV          |        512 |    200 |              0.842 |   88.7 Min |      4.9 GByte |
| SMoG          |        512 |    200 |              0.686 |  110.0 Min |      3.4 GByte |
------------------------------------------------------------------------------------------
| BarlowTwins   |        512 |    800 |              0.859 |  517.5 Min |      7.9 GByte |
| BYOL          |        512 |    800 |              0.910 |  400.9 Min |      5.4 GByte |
| DCL           |        512 |    800 |              0.874 |  334.6 Min |      4.9 GByte |
| DCLW          |        512 |    800 |              0.871 |  333.3 Min |      4.9 GByte |
| DINO          |        512 |    800 |              0.848 |  405.2 Min |      5.0 GByte |
| FastSiam      |        512 |    800 |              0.902 |  582.0 Min |      9.5 GByte |
| Moco (*)      |        512 |    800 |              0.899 |  417.8 Min |      5.4 GByte |
| NNCLR (*)     |        512 |    800 |              0.892 |  335.0 Min |      5.0 GByte |
| SimCLR        |        512 |    800 |              0.879 |  331.1 Min |      4.9 GByte |
| SimSiam       |        512 |    800 |              0.904 |  333.7 Min |      5.1 GByte |
| SwaV          |        512 |    800 |              0.884 |  330.5 Min |      5.0 GByte |
| SMoG          |        512 |    800 |              0.800 |  415.6 Min |      3.2 GByte |
------------------------------------------------------------------------------------------

(*): Increased size of memory bank from 4096 to 8192 to avoid too quickly 
changing memory bank due to larger batch size.

The benchmarks were created on a single NVIDIA RTX A6000.

Note that this benchmark also supports a multi-GPU setup. If you run it on
a system with multiple GPUs make sure that you kill all the processes when
killing the application. Due to the way we setup this benchmark the distributed
processes might continue the benchmark if one of the nodes is killed.
If you know how to fix this don't hesitate to create an issue or PR :)

"""
import copy
import os
import time

import numpy as np
import pytorch_lightning as pl
import torch
import torch.nn as nn
from torch.nn import functional as F

import torchvision
from pytorch_lightning.loggers import TensorBoardLogger

from lightly.data import LightlyDataset
from lightly.loss import (
    BarlowTwinsLoss,
    DCLLoss,
    DCLWLoss,
    DINOLoss,
    NegativeCosineSimilarity,
    NTXentLoss,
    SwaVLoss,
)
from lightly.models import ResNetGenerator, modules, utils
from lightly.models.modules import heads, memory_bank
from lightly.transforms import (
    BYOLTransform,
    BYOLView1Transform,
    BYOLView2Transform,
    DINOTransform,
    FastSiamTransform,
    SimCLRTransform,
    SimSiamTransform,
    SMoGTransform,
    SwaVTransform,
    MAETransform,
)
from lightly.transforms.utils import IMAGENET_NORMALIZE
from lightly.utils.benchmarking import BenchmarkModule

logs_root_dir = os.path.join(os.getcwd(), "benchmark_logs")

# Random Generator
rng = np.random.default_rng()

# Trade-off precision for performance.
# torch.set_float32_matmul_precision('medium')

# set max_epochs to 800 for long run (takes around 10h on a single V100)
max_epochs = 200
num_workers = 8
knn_k = 200
knn_t = 0.1
classes = 10

# Set to True to enable Distributed Data Parallel training.
distributed = False

# Set to True to enable Synchronized Batch Norm (requires distributed=True).
# If enabled the batch norm is calculated over all gpus, otherwise the batch
# norm is only calculated from samples on the same gpu.
sync_batchnorm = False

# Set to True to gather features from all gpus before calculating
# the loss (requires distributed=True).
# If enabled then the loss on every gpu is calculated with features from all
# gpus, otherwise only features from the same gpu are used.
gather_distributed = False

# benchmark
n_runs = 1  # optional, increase to create multiple runs and report mean + std
pseudo_batch_size = 128
batch_size = 128
accumulate_grad_batches = pseudo_batch_size // batch_size
lr_factor = pseudo_batch_size / 256  # scales the learning rate linearly with batch size

# Number of devices and hardware to use for training.
devices = torch.cuda.device_count() if torch.cuda.is_available() else 1
accelerator = "gpu" if torch.cuda.is_available() else "cpu"

if distributed:
    strategy = "ddp"
    # reduce batch size for distributed training
    batch_size = batch_size // devices
else:
    strategy = "auto"  # Set to "auto" if using PyTorch Lightning >= 2.0
    # limit to single device if not using distributed training
    devices = min(devices, 1)

# Adapted from our MoCo Tutorial on CIFAR-10
#
# Replace the path with the location of your CIFAR-10 dataset.
# We assume we have a train folder with subfolders
# for each class and .png images inside.
#
# You can download `CIFAR-10 in folders from kaggle
# <https://www.kaggle.com/swaroopkml/cifar10-pngs-in-folders>`_.

# The dataset structure should be like this:
# cifar10/train/
#  L airplane/
#    L 10008_airplane.png
#    L ...
#  L automobile/
#  L bird/
#  L cat/
#  L deer/
#  L dog/
#  L frog/
#  L horse/
#  L ship/
#  L truck/
path_to_train = "/media/tvanzyl/data/cifar10/train/"
path_to_test = "/media/tvanzyl/data/cifar10/test/"

# Use BYOL augmentations
byol_transform = BYOLTransform(
    view_1_transform=BYOLView1Transform(input_size=32, gaussian_blur=0.0),
    view_2_transform=BYOLView2Transform(input_size=32, gaussian_blur=0.0),
)

# Use SimCLR augmentations
simclr_transform = SimCLRTransform(
    input_size=32,
    cj_strength=0.5,
    gaussian_blur=0.0,
)

# Use SimSiam augmentations
simsiam_transform = SimSiamTransform(
    input_size=32,
    gaussian_blur=0.0,
)

<<<<<<< HEAD
# Use FastSiam augmentations
=======
# Use SimSiam augmentations
>>>>>>> 221ea0ee
num_views=5
simsimp_transform = FastSiamTransform(    
    num_views=num_views,
    input_size=32,
    gaussian_blur=0.0,
)

# Multi crop augmentation for FastSiam
fast_siam_transform = FastSiamTransform(input_size=32, gaussian_blur=0.0)

# Multi crop augmentation for SwAV, additionally, disable blur for cifar10
swav_transform = SwaVTransform(
    crop_sizes=[32,32],
    crop_counts=[2,2],  # 2 crops @ 32x32px
    crop_min_scales=[0.14,0.14],
    cj_strength=0.5,
    gaussian_blur=0,
)

# Multi crop augmentation for DINO, additionally, disable blur for cifar10
dino_transform = DINOTransform(
    global_crop_size=32,
    n_local_views=0,
    cj_strength=0.5,
    gaussian_blur=(0, 0, 0),
)

# Two crops for SMoG
smog_transform = SMoGTransform(
    crop_sizes=(32, 32),
    crop_counts=(1, 1),
    cj_strength=0.5,
    gaussian_blur_probs=(0.0, 0.0),
    crop_min_scales=(0.2, 0.2),
    crop_max_scales=(1.0, 1.0),
)

simmim_transform = MAETransform(32)

# No additional augmentations for the test set
test_transforms = torchvision.transforms.Compose(
    [   
        torchvision.transforms.ToTensor(),
        torchvision.transforms.Normalize(
            mean=IMAGENET_NORMALIZE["mean"],
            std=IMAGENET_NORMALIZE["std"],
        ),
    ]
)

# we use test transformations for getting the feature for kNN on train data
dataset_train_kNN = LightlyDataset(input_dir=path_to_train, transform=test_transforms)

dataset_test = LightlyDataset(input_dir=path_to_test, transform=test_transforms)

def create_dataset_train_ssl(model):
    """Helper method to apply the correct transform for ssl.

    Args:
        model:
            Model class for which to select the transform.
    """
    model_to_transform = {
        BarlowTwinsModel: byol_transform,
        BYOLModel: byol_transform,
        DCL: simclr_transform,
        DCLW: simclr_transform,
        DINOModel: dino_transform,
        FastSiamModel: fast_siam_transform,
        MocoModel: simclr_transform,
        NNCLRModel: simclr_transform,
        SimCLRModel: simclr_transform,
        SimSiamModel: simsiam_transform,
        SimSimPModel: simsimp_transform,        
        SwaVModel: swav_transform,
        SMoGModel: smog_transform,        
        SimMIM: simmim_transform,

    }
    transform = model_to_transform[model]
    return LightlyDataset(input_dir=path_to_train, transform=transform)


def get_data_loaders(batch_size: int, dataset_train_ssl, collator):
    """Helper method to create dataloaders for ssl, kNN train and kNN test.

    Args:
        batch_size: Desired batch size for all dataloaders.
    """
    dataloader_train_ssl = torch.utils.data.DataLoader(
        dataset_train_ssl,
        batch_size=batch_size,
        shuffle=True,
        drop_last=True,
        num_workers=num_workers,
        collate_fn=collator,
    )

    dataloader_train_kNN = torch.utils.data.DataLoader(
        dataset_train_kNN,
        batch_size=batch_size,
        shuffle=False,
        drop_last=False,
        num_workers=num_workers,
    )

    dataloader_test = torch.utils.data.DataLoader(
        dataset_test,
        batch_size=batch_size,
        shuffle=False,
        drop_last=False,
        num_workers=num_workers,
    )

    return dataloader_train_ssl, dataloader_train_kNN, dataloader_test

from lightly.models.modules import MaskedVisionTransformerTorchvision

class SimMIM(BenchmarkModule):
    def __init__(self, dataloader_kNN, num_classes):
        super().__init__(dataloader_kNN, num_classes)

        # vit = torchvision.models.vit_b_32(pretrained=False)
        #https://github.com/facebookresearch/vissl/blob/main/configs/config/pretrain/dino/dino_16gpus_deits16.yaml
        vit = torchvision.models.vision_transformer._vision_transformer(
            patch_size=4,
            num_layers=12,
            num_heads=12,
            hidden_dim=132,
            mlp_dim=384,
            weights=None,
            progress=False,
            image_size=32,
        )

        decoder_dim = vit.hidden_dim
        self.mask_ratio = 0.75
        self.patch_size = vit.patch_size
        self.sequence_length = vit.seq_length
        self.mask_token = nn.Parameter(torch.zeros(1, 1, decoder_dim))

        self.backbone = MaskedVisionTransformerTorchvision(vit=vit)

        # the decoder is a simple linear layer
        self.decoder = nn.Linear(vit.hidden_dim, vit.patch_size**2 * 3)

        # L1 loss as paper suggestion
        self.criterion = nn.L1Loss()

    def forward_encoder(self, images, batch_size, idx_mask):
        # pass all the tokens to the encoder, both masked and non masked ones
        return self.backbone.encode(images=images, idx_mask=idx_mask)

    def forward_decoder(self, x_encoded):
        return self.decoder(x_encoded)

    def training_step(self, batch, batch_idx):
        views = batch[0]
        images = views[0]  # views contains only a single view
        batch_size = images.shape[0]
        idx_keep, idx_mask = utils.random_token_mask(
            size=(batch_size, self.sequence_length),
            mask_ratio=self.mask_ratio,
            device=images.device,
        )

        # Encoding...
        x_encoded = self.forward_encoder(images, batch_size, idx_mask)
        x_encoded_masked = utils.get_at_index(x_encoded, idx_mask)

        # Decoding...
        x_out = self.forward_decoder(x_encoded_masked)

        # get image patches for masked tokens
        patches = utils.patchify(images, self.patch_size)

        # must adjust idx_mask for missing class token
        target = utils.get_at_index(patches, idx_mask - 1)

        loss = self.criterion(x_out, target)
        return loss

    def configure_optimizers(self):
        optim = torch.optim.AdamW(self.parameters(), lr=1.5e-4)
        return optim


class MocoModel(BenchmarkModule):
    def __init__(self, dataloader_kNN, num_classes):
        super().__init__(dataloader_kNN, num_classes)

        # create a ResNet backbone and remove the classification head
        num_splits = 0 if sync_batchnorm else 8
        resnet = ResNetGenerator("resnet-18", num_splits=num_splits)
        self.backbone = nn.Sequential(
            *list(resnet.children())[:-1], nn.AdaptiveAvgPool2d(1)
        )

        # create a moco model based on ResNet
        self.projection_head = heads.MoCoProjectionHead(512, 512, 128)
        self.backbone_momentum = copy.deepcopy(self.backbone)
        self.projection_head_momentum = copy.deepcopy(self.projection_head)
        utils.deactivate_requires_grad(self.backbone_momentum)
        utils.deactivate_requires_grad(self.projection_head_momentum)

        # create our loss with the optional memory bank
        self.criterion = NTXentLoss(
            temperature=0.1,
            memory_bank_size=4096,
        )

    def forward(self, x):
        x = self.backbone(x).flatten(start_dim=1)
        return self.projection_head(x)

    def training_step(self, batch, batch_idx):
        (x0, x1), _, _ = batch

        # update momentum
        utils.update_momentum(self.backbone, self.backbone_momentum, 0.99)
        utils.update_momentum(self.projection_head, self.projection_head_momentum, 0.99)

        def step(x0_, x1_):
            x1_, shuffle = utils.batch_shuffle(x1_, distributed=distributed)
            x0_ = self.backbone(x0_).flatten(start_dim=1)
            x0_ = self.projection_head(x0_)

            x1_ = self.backbone_momentum(x1_).flatten(start_dim=1)
            x1_ = self.projection_head_momentum(x1_)
            x1_ = utils.batch_unshuffle(x1_, shuffle, distributed=distributed)
            return x0_, x1_

        # We use a symmetric loss (model trains faster at little compute overhead)
        # https://colab.research.google.com/github/facebookresearch/moco/blob/colab-notebook/colab/moco_cifar10_demo.ipynb
        loss_1 = self.criterion(*step(x0, x1))
        loss_2 = self.criterion(*step(x1, x0))

        loss = 0.5 * (loss_1 + loss_2)
        self.log("train_loss_ssl", loss)
        return loss

    def configure_optimizers(self):
        params = list(self.backbone.parameters()) + list(
            self.projection_head.parameters()
        )
        optim = torch.optim.SGD(
            params,
            lr=6e-2 * lr_factor,
            momentum=0.9,
            weight_decay=5e-4,
        )
        scheduler = torch.optim.lr_scheduler.CosineAnnealingLR(optim, max_epochs)
        return [optim], [scheduler]


class SimCLRModel(BenchmarkModule):
    def __init__(self, dataloader_kNN, num_classes):
        super().__init__(dataloader_kNN, num_classes)
        # create a ResNet backbone and remove the classification head
        resnet = ResNetGenerator("resnet-18")
        self.backbone = nn.Sequential(
            *list(resnet.children())[:-1], nn.AdaptiveAvgPool2d(1)
        )
        self.projection_head = heads.SimCLRProjectionHead(512, 512, 128)
        self.criterion = NTXentLoss()

    def forward(self, x):
        x = self.backbone(x).flatten(start_dim=1)
        z = self.projection_head(x)
        return z

    def training_step(self, batch, batch_index):
        (x0, x1), _, _ = batch
        z0 = self.forward(x0)
        z1 = self.forward(x1)
        loss = self.criterion(z0, z1)
        self.log("train_loss_ssl", loss)
        return loss

    def configure_optimizers(self):
        optim = torch.optim.SGD(
            self.parameters(), lr=6e-2 * lr_factor, momentum=0.9, weight_decay=5e-4
        )
        scheduler = torch.optim.lr_scheduler.CosineAnnealingLR(optim, max_epochs)
        return [optim], [scheduler]


class SimSimPModel(BenchmarkModule):
    def __init__(self, dataloader_kNN, num_classes):
        super().__init__(dataloader_kNN, num_classes)
        self.automatic_optimization = False
<<<<<<< HEAD
        self.fastforward = True
=======
        self.fastforward = True        
>>>>>>> 221ea0ee
        # create a ResNet backbone and remove the classification head
        prd_width = 128
        emb_width = 512
        self.ens_size = num_views
        resnet = ResNetGenerator("resnet-18", width=emb_width/512.0)
        self.backbone = nn.Sequential(
                *list(resnet.children())[:-1],
                nn.AdaptiveAvgPool2d(1),
            ) 
        # resnet = torchvision.models.resnet18()
        # emb_width = list(resnet.children())[-1].in_features
        # self.backbone = nn.Sequential(*list(resnet.children())[:-1])
        projection_head = []
<<<<<<< HEAD
        projection_head_ = heads.ProjectionHead(
                    [
                        (emb_width, deb_width, nn.BatchNorm1d(deb_width), nn.ReLU(inplace=True)),
                        (deb_width, emb_width, None, None),
                    ])
        for i in range(self.ens_size):
=======
        projection_head_ = nn.Sequential(
                nn.BatchNorm1d(emb_width),
                nn.ReLU(inplace=True),
                nn.Linear(emb_width, emb_width),
            )
        for i in range(self.ens_size):            
>>>>>>> 221ea0ee
            projection_head.append(
                projection_head_
            )
        self.projection_head = nn.ModuleList(projection_head)
        prediction_head = []
        for i in range(self.ens_size):            
            prediction_head_ = nn.Sequential(
                # nn.BatchNorm1d(emb_width),
                nn.ReLU(inplace=True),
                nn.Linear(emb_width, prd_width, False),
            )
            prediction_head.append(
                prediction_head_
            )
        self.prediction_head = nn.ModuleList(prediction_head)
        merge_head = []
        merge_head_ = nn.Sequential(
                    #Even though BN is not learnable it is still applied as a layer
<<<<<<< HEAD
                    nn.BatchNorm1d(emb_width*(self.ens_size-1)), nn.ReLU(inplace=True),
                    nn.Linear(emb_width*(self.ens_size-1), prd_width),
=======
                    #replace with sparse random projection
                    #using a gaussian random projection
                    # nn.BatchNorm1d(emb_width*(self.ens_size-1)), 
                    # nn.ReLU(inplace=True),                    
                    # nn.Linear(emb_width*(self.ens_size-1), prd_width),
                    nn.ReLU(inplace=True), 
                    nn.BatchNorm1d(emb_width),                                        
                    nn.Linear(emb_width, prd_width),
>>>>>>> 221ea0ee
                )
        for i in range(self.ens_size):
            merge_head.append(
                merge_head_
            )
        self.merge_head = nn.ModuleList(merge_head)
        self.criterion = NegativeCosineSimilarity()

    def forward_(self, x, i):
        f_ = self.backbone( x[i] ).flatten(start_dim=1)
        g_ = self.projection_head[i]( f_ )        
        p_ = self.prediction_head[i]( g_ )
        return p_
    
    def forward(self, x):
        g, z = [], []
        with torch.no_grad():
            for i in range(self.ens_size):
                f_ = self.backbone( x[i] ).flatten(start_dim=1)
                g_ = self.projection_head[i]( f_ )
<<<<<<< HEAD
                g.append( F.normalize( g_, p=2, dim=1 ) )
=======
                g.append( g_.detach() )
>>>>>>> 221ea0ee
            for i in range(self.ens_size):
                # e_ = torch.concat([g[j] for j in range(self.ens_size) if j != i], dim=1)
                e_ = torch.stack([g[j] for j in range(self.ens_size) if j != i], dim=2).mean(dim=2)
                z_  = self.merge_head[i]( e_ )
                z.append( z_ )
        return z

    def fforward(self, x):
        p, g, z = [], [], []
        for i in range(self.ens_size):
<<<<<<< HEAD
            f_ = self.headbone( x[i] ).flatten(start_dim=1)
            g_ = self.projection_head[i]( f_ )
            g.append( F.normalize( g_.detach(), p=2, dim=1 ) )
=======
            f_ = self.backbone( x[i] ).flatten(start_dim=1)
            g_ = self.projection_head[i]( f_ )
            g.append( g_.detach() )
>>>>>>> 221ea0ee
            p_ = self.prediction_head[i]( g_ )
            p.append( p_ )
        with torch.no_grad():
            for i in range(self.ens_size):
<<<<<<< HEAD
                e_ = torch.concat([g[j] for j in range(self.ens_size) if j != i], dim=1)
=======
                # e_ = torch.concat([g[j] for j in range(self.ens_size) if j != i], dim=1)
                e_ = torch.stack([g[j] for j in range(self.ens_size) if j != i], dim=2).mean(dim=2)
>>>>>>> 221ea0ee
                z_  = self.merge_head[i]( e_ )
                z.append( z_ )        
        return p, z

    def training_step(self, batch, batch_idx):
        opt = self.optimizers()                
        sch = self.lr_schedulers()
        x, _, _ = batch        
        loss_tot_l = 0

        if self.fastforward:
            p, z = self.fforward( x )
        else:
            z = self.forward( x )
        
        for xi in range(self.ens_size):
            p_ = p[xi] if self.fastforward else self.forward_(x, xi)
            #increase diversity with abs()
<<<<<<< HEAD
            loss_l = self.criterion( p_, z[xi] ) / self.ens_size
=======
            loss_l = self.criterion( p_, z[xi] ) #/ self.ens_size
>>>>>>> 221ea0ee
            self.manual_backward( loss_l )
            loss_tot_l += loss_l.detach() 
        
        if self.trainer.is_last_batch:            
            opt.step()
            opt.zero_grad()
            sch.step()            
        elif (batch_idx + 1) % accumulate_grad_batches == 0:
            opt.step()
            opt.zero_grad()
                
        self.log("pred_l", loss_tot_l,   prog_bar=True)

    def configure_optimizers(self):
        optim = torch.optim.SGD(    
            self.parameters(),
            lr=6e-2*lr_factor,
            momentum=0.9,
            weight_decay=5e-4,
        )
        scheduler = torch.optim.lr_scheduler.CosineAnnealingLR(optim, max_epochs)
        return [optim], [scheduler]

<<<<<<< HEAD
=======
# class SimSimPModel(BenchmarkModule):
#     def __init__(self, dataloader_kNN, num_classes):
#         super().__init__(dataloader_kNN, num_classes)
#         self.automatic_optimization = False
#         # create a ResNet backbone and remove the classification head
#         emb_width = 512
#         deb_width = 2048*2
#         prd_width = 2048
#         self.ens_size = num_views
#         resnet = ResNetGenerator("resnet-18", width=emb_width/512.0)
#         self.headbone = nn.Sequential(
#                 *list(resnet.children())[:-1],
#                 nn.AdaptiveAvgPool2d(1),
#             )        
#         self.backbone = self.headbone
#         projection_head = []
#         for i in range(self.ens_size):
#             projection_head.append(
#                 heads.ProjectionHead(
#                     [
#                         (emb_width, deb_width, nn.BatchNorm1d(deb_width), nn.ReLU(inplace=True)),
#                         (deb_width, emb_width, None, None),
#                     ])
#             )
#         self.projection_head = nn.ModuleList(projection_head)
#         prediction_head = []
#         for i in range(self.ens_size):
#             prediction_head.append(
#                 nn.Sequential(
#                     nn.Linear(emb_width, deb_width, False), nn.BatchNorm1d(deb_width), nn.ReLU(inplace=True),
#                     nn.Linear(deb_width, prd_width, False),
#                 )
#             )
#         self.prediction_head = nn.ModuleList(prediction_head)
#         merge_head = []
#         for i in range(self.ens_size):
#             merge_head.append(
#                 nn.Sequential(
#                     #Even though BN is not learnable it is still applied as a layer
#                     nn.Linear(emb_width*(self.ens_size), deb_width, False), nn.BatchNorm1d(deb_width), nn.ReLU(inplace=True),
#                     nn.Linear(deb_width, prd_width),
#                 )
#             )
#         self.merge_head = nn.ModuleList(merge_head)
#         self.criterion = NegativeCosineSimilarity()

#     def forward_(self, x, i):
#         f_ = self.headbone( x[i] ).flatten(start_dim=1)
#         g_ = self.projection_head[i]( f_ )        
#         p_ = self.prediction_head[i]( g_ )
#         return p_
    
#     def forward(self, x):
#         g, z = [], []
#         with torch.no_grad():
#             for i in range(self.ens_size):
#                 f_ = self.headbone( x[i] ).flatten(start_dim=1)
#                 g_ = self.projection_head[i]( f_ )
#                 g.append( F.normalize( g_, p=2, dim=1 ) )                
#             for i in range(self.ens_size):
#                 e_ = torch.concat([g[j] for j in range(self.ens_size)], dim=1)
#                 z_  = self.merge_head[i]( e_ )
#                 z.append( z_ )
#         return z

#     def training_step(self, batch, batch_idx):
#         opt = self.optimizers()
#         sch = self.lr_schedulers()
#         sch = self.lr_schedulers()
#         x, _, _ = batch
#         # ((x), (x0,at0), (x1,at1), (x2,at2), (x3,at3)), _, _ = batch
#         loss_tot_l = 0

#         z = self.forward( x )
        
#         for xi in range(self.ens_size):
#             p_ = self.forward_(x, xi)
#             #increase diversity with abs()
#             loss_l = self.criterion( p_, z[xi] )  / self.ens_size
#             self.manual_backward( loss_l )
#             loss_tot_l += loss_l.detach() 
        
#         if self.trainer.is_last_batch:
#             opt.step()
#             opt.zero_grad()
#             sch.step()
#         elif (batch_idx + 1) % accumulate_grad_batches == 0:
#             opt.step()
#             opt.zero_grad()
        
#         self.log("pred_l", loss_tot_l,   prog_bar=True)

#     def configure_optimizers(self):
#         optim = torch.optim.SGD(    
#             self.parameters(),
#             lr=6e-2*lr_factor,
#             momentum=0.9,
#             weight_decay=5e-4,
#         )
#         scheduler = torch.optim.lr_scheduler.CosineAnnealingLR(optim, max_epochs)
#         return [optim], [scheduler]

class NoiseModel(BenchmarkModule):
    def __init__(self, dataloader_kNN, num_classes):
        super().__init__(dataloader_kNN, num_classes)
        self.automatic_optimization = False
        # create a ResNet backbone and remove the classification head
        emb_width = 256
        deb_width = 1024        

        resnet0 = ResNetGenerator("resnet-18", width=emb_width/512.0)
        resnet1 = ResNetGenerator("resnet-18", width=emb_width/512.0)
        self.headbone  = nn.ModuleList([
            nn.Sequential(
                *list(resnet0.children())[:-1],
                nn.AdaptiveAvgPool2d(1),
            ),
            nn.Sequential(
                *list(resnet1.children())[:-1],
                nn.AdaptiveAvgPool2d(1),
            )
        ])

        self.backbone = self.headbone[1]
        
        self.projection_head = nn.ModuleList([
            heads.ProjectionHead(
                [
                    (emb_width, deb_width, nn.BatchNorm1d(deb_width), nn.ReLU(inplace=True)),
                    (deb_width, emb_width, None, None),
                ]),
            heads.ProjectionHead(
                [
                    (emb_width, deb_width, nn.BatchNorm1d(deb_width), nn.ReLU(inplace=True)),
                    (deb_width, emb_width, None, None),
                ])
        ])

        self.prediction_head = nn.ModuleList([
            nn.Sequential(
                    nn.Linear(emb_width, deb_width), nn.BatchNorm1d(deb_width), nn.ReLU(inplace=True),
                    nn.Linear(deb_width, emb_width), 
                ),
            nn.Sequential(
                    nn.Linear(emb_width, deb_width), nn.BatchNorm1d(deb_width), nn.ReLU(inplace=True),
                    nn.Linear(deb_width, emb_width), 
                )
        ])

        self.criterion = NegativeCosineSimilarity()

    def forward(self, x):
        # f0 = self.headbone( x[0] ).flatten(start_dim=1)
        f1 = self.headbone[1]( x[1] ).flatten(start_dim=1)
        # g0 = self.projection_head[0]( f0 )
        g1 = self.projection_head[1]( f1 )
        # p0 = self.prediction_head[0]( g0 )
        p1 = self.prediction_head[1]( g1 )

        xn0 = x[0] + torch.randn(x[0].size(), device=self.device)
        # xn1 = x[1] + torch.randn(x[1].size(), device=self.device)
        fn0 = self.headbone[0]( xn0 ).flatten(start_dim=1)
        # fn1 = self.headbone( xn1 ).flatten(start_dim=1)
        gn0 = self.projection_head[0]( fn0 )
        # gn1 = self.projection_head[1]( fn1 )
        
        n0 = gn0-g1.detach()
        # n1 = gn1-g1

        return n0, p1

    def training_step(self, batch, batch_idx):
        (x0, x1), _, _ = batch
        c_opt, e_opt = self.optimizers()
        
        n0, p1 = self.forward( [x0, x1] )
        
        loss_e = -self.criterion( p1.detach(), n0 )
        e_opt.zero_grad()
        self.manual_backward(loss_e)
        e_opt.step()

        n0, p1 = self.forward( [x0, x1] )
        
        loss_c = self.criterion( p1, n0.detach() )
        c_opt.zero_grad()
        self.manual_backward(loss_c)
        c_opt.step()        

        self.log("pred_c", loss_c,   prog_bar=True)
        self.log("pred_e", loss_e,   prog_bar=True)
        
        c_sch, e_sch = self.lr_schedulers()
        c_sch.step()
        e_sch.step()

    def configure_optimizers(self):
        opt_chaser = torch.optim.SGD(    
            [
            {'params': self.headbone[1].parameters()},
            {'params': self.prediction_head[1].parameters()},
            {'params': self.projection_head[1].parameters()},
            ],
            lr=6e-2*lr_factor,
            momentum=0.9,
            weight_decay=5e-4,
        )
        opt_evader = torch.optim.SGD(
            [     
            {'params': self.headbone[0].parameters()},
            {'params': self.projection_head[0].parameters()},
            ],
            lr=6e-2*lr_factor,
            momentum=0.9,
            weight_decay=5e-4,
        )
        sch_chaser = torch.optim.lr_scheduler.CosineAnnealingLR(opt_chaser, max_epochs)  
        sch_evader = torch.optim.lr_scheduler.CosineAnnealingLR(opt_evader, max_epochs)  
        return [opt_chaser, opt_evader], [sch_chaser, sch_evader]

>>>>>>> 221ea0ee

class SimSiamModel(BenchmarkModule):
    def __init__(self, dataloader_kNN, num_classes):
        super().__init__(dataloader_kNN, num_classes)
        # create a ResNet backbone and remove the classification head
        resnet = ResNetGenerator("resnet-18")
        self.backbone = nn.Sequential(
            *list(resnet.children())[:-1], nn.AdaptiveAvgPool2d(1)
        )
        self.prediction_head = heads.SimSiamPredictionHead(2048, 512, 2048)
        # use a 2-layer projection head for cifar10 as described in the paper
        self.projection_head = heads.ProjectionHead(
            [
                (512, 2048, nn.BatchNorm1d(2048), nn.ReLU(inplace=True)),
                (2048,2048, nn.BatchNorm1d(2048), None),
            ]
        )
        self.criterion = NegativeCosineSimilarity()

    def forward(self, x):
        f = self.backbone(x).flatten(start_dim=1)
        z = self.projection_head(f)
        p = self.prediction_head(z)
        z = z.detach()
        return z, p

    def training_step(self, batch, batch_idx):
        (x0, x1), _, _ = batch
        z0, p0 = self.forward(x0)
        z1, p1 = self.forward(x1)
        loss = 0.5 * (self.criterion(z0, p1) + self.criterion(z1, p0))
        self.log("train_loss_ssl", loss)
        return loss

    def configure_optimizers(self):
        optim = torch.optim.SGD(
            self.parameters(),
            lr=6e-2,  # no lr-scaling, results in better training stability
            momentum=0.9,
            weight_decay=5e-4,
        )
        scheduler = torch.optim.lr_scheduler.CosineAnnealingLR(optim, max_epochs)
        return [optim], [scheduler]


class FastSiamModel(SimSiamModel):
    def __init__(self, dataloader_kNN, num_classes):
        super().__init__(dataloader_kNN, num_classes)

    def training_step(self, batch, batch_idx):
        views, _, _ = batch
        features = [self.forward(view) for view in views]
        zs = torch.stack([z for z, _ in features])
        ps = torch.stack([p for _, p in features])

        loss = 0.0
        for i in range(len(views)):
            mask = torch.arange(len(views), device=self.device) != i
            loss += self.criterion(ps[i], torch.mean(zs[mask], dim=0)) / len(views)

        self.log("train_loss_ssl", loss)
        return loss


class BarlowTwinsModel(BenchmarkModule):
    def __init__(self, dataloader_kNN, num_classes):
        super().__init__(dataloader_kNN, num_classes)
        # create a ResNet backbone and remove the classification head
        resnet = ResNetGenerator("resnet-18")
        self.backbone = nn.Sequential(
            *list(resnet.children())[:-1], nn.AdaptiveAvgPool2d(1)
        )
        # use a 2-layer projection head for cifar10 as described in the paper
        self.projection_head = heads.ProjectionHead(
            [
                (512, 2048, nn.BatchNorm1d(2048), nn.ReLU(inplace=True)),
                (2048, 2048, None, None),
            ]
        )

        self.criterion = BarlowTwinsLoss(gather_distributed=gather_distributed)

    def forward(self, x):
        x = self.backbone(x).flatten(start_dim=1)
        z = self.projection_head(x)
        return z

    def training_step(self, batch, batch_index):
        (x0, x1), _, _ = batch
        z0 = self.forward(x0)
        z1 = self.forward(x1)
        loss = self.criterion(z0, z1)
        self.log("train_loss_ssl", loss)
        return loss

    def configure_optimizers(self):
        optim = torch.optim.SGD(
            self.parameters(), lr=6e-2 * lr_factor, momentum=0.9, weight_decay=5e-4
        )
        scheduler = torch.optim.lr_scheduler.CosineAnnealingLR(optim, max_epochs)
        return [optim], [scheduler]

from lightly.utils.benchmarking.knn import knn_predict
import torch.distributed as dist
from lightly.utils.dist import gather as lightly_gather

class BenchmarkModuleP(BenchmarkModule):
    def __init__(
        self,
        dataloader_kNN,
        num_classes,
        knn_k= 200,
        knn_t= 0.1,
    ):
        super().__init__(dataloader_kNN,
                         num_classes,
                         knn_k,
                         knn_t,)
        self.max_accuracy_m = 0.0
        self._train_features_m = None
        self._train_targets_m = None
        self._val_predicted_labels_m = []
        self._val_targets_m = []

    def on_validation_epoch_start(self):   
        utils.update_momentum(self.backbone, self.backbone_momentum, m=0.99)
        utils.update_momentum(
            self.projection_head, self.projection_head_momentum, m=0.99
        )     
        super().on_validation_epoch_start()        
        train_features = []
        train_targets = []
        with torch.no_grad():            
            for data in self.dataloader_kNN:                
                img, target, _ = data
                img = img.to(self.device)
                target = target.to(self.device)
                feature = self.backbone_momentum(img).squeeze()
                feature = F.normalize(feature, dim=1)
                train_features.append(feature)
                train_targets.append(target)
        self._train_features_m = torch.cat(train_features, dim=0).t().contiguous()
        self._train_targets_m = torch.cat(train_targets, dim=0).t().contiguous()

    def validation_step(self, batch, batch_idx):        
        super().validation_step(batch, batch_idx)
        # we can only do kNN predictions once we have a feature bank
        if self._train_features_m is not None and self._train_targets_m is not None:            
            images, targets, _ = batch
            feature = self.backbone_momentum(images).squeeze()
            feature = F.normalize(feature, dim=1)
            predicted_labels = knn_predict(
                feature,
                self._train_features_m,
                self._train_targets_m,
                self.num_classes,
                self.knn_k,
                self.knn_t,
            )

            if dist.is_initialized() and dist.get_world_size() > 0:
                # gather predictions and targets from all processes

                predicted_labels = torch.cat(lightly_gather(predicted_labels), dim=0)
                targets = torch.cat(lightly_gather(targets), dim=0)

            self._val_predicted_labels_m.append(predicted_labels.cpu())
            self._val_targets_m.append(targets.cpu())

    def on_validation_epoch_end(self):        
        super().on_validation_epoch_end()
        if self._val_predicted_labels_m and self._val_targets_m:            
            predicted_labels = torch.cat(self._val_predicted_labels_m, dim=0)
            targets = torch.cat(self._val_targets_m, dim=0)
            top1 = (predicted_labels[:, 0] == targets).float().sum()
            acc = top1 / len(targets)
            if acc > self.max_accuracy_m:
                self.max_accuracy_m = float(acc.item())
            self.log("kNN_accu_mom", acc * 100.0, prog_bar=True)

        self._val_predicted_labels_m.clear()
        self._val_targets_m.clear()
        
class BYOLModel(BenchmarkModuleP):
    def __init__(self, dataloader_kNN, num_classes):
        super().__init__(dataloader_kNN, num_classes)
        # create a ResNet backbone and remove the classification head
        resnet = ResNetGenerator("resnet-18")
        self.backbone = nn.Sequential(
            *list(resnet.children())[:-1], nn.AdaptiveAvgPool2d(1)
        )

        # create a byol model based on ResNet
        self.projection_head = heads.BYOLProjectionHead(512, 1024, 256)
        self.prediction_head = heads.BYOLPredictionHead(256, 1024, 256)

        self.backbone_momentum = copy.deepcopy(self.backbone)
        self.projection_head_momentum = copy.deepcopy(self.projection_head)

        utils.deactivate_requires_grad(self.backbone_momentum)
        utils.deactivate_requires_grad(self.projection_head_momentum)

        self.criterion = NegativeCosineSimilarity()

    def forward(self, x):
        y = self.backbone(x).flatten(start_dim=1)
        z = self.projection_head(y)
        p = self.prediction_head(z)
        return p

    def forward_momentum(self, x):
        y = self.backbone_momentum(x).flatten(start_dim=1)
        z = self.projection_head_momentum(y)
        z = z.detach()
        return z

    def training_step(self, batch, batch_idx):
        utils.update_momentum(self.backbone, self.backbone_momentum, m=0.99)
        utils.update_momentum(
            self.projection_head, self.projection_head_momentum, m=0.99
        )
        (x0, x1), _, _ = batch
        p0 = self.forward(x0)
        z0 = self.forward_momentum(x0)
        p1 = self.forward(x1)
        z1 = self.forward_momentum(x1)
        loss = 0.5 * (self.criterion(p0, z1) + self.criterion(p1, z0))
        self.log("train_loss_ssl", loss)
        return loss

    def configure_optimizers(self):
        params = (
            list(self.backbone.parameters())
            + list(self.projection_head.parameters())
            + list(self.prediction_head.parameters())
        )
        optim = torch.optim.SGD(
            params,
            lr=6e-2 * lr_factor,
            momentum=0.9,
            weight_decay=5e-4,
        )
        scheduler = torch.optim.lr_scheduler.CosineAnnealingLR(optim, max_epochs)
        return [optim], [scheduler]


class SwaVModel(BenchmarkModule):
    def __init__(self, dataloader_kNN, num_classes):
        super().__init__(dataloader_kNN, num_classes)
        # create a ResNet backbone and remove the classification head
        resnet = ResNetGenerator("resnet-18")
        self.backbone = nn.Sequential(
            *list(resnet.children())[:-1], nn.AdaptiveAvgPool2d(1)
        )

        self.projection_head = heads.SwaVProjectionHead(512, 512, 128)
        self.prototypes = heads.SwaVPrototypes(128, 512)  # use 512 prototypes

        self.criterion = SwaVLoss(sinkhorn_gather_distributed=gather_distributed)

    def forward(self, x):
        x = self.backbone(x).flatten(start_dim=1)
        x = self.projection_head(x)
        x = nn.functional.normalize(x, dim=1, p=2)
        return self.prototypes(x)

    def training_step(self, batch, batch_idx):
        # normalize the prototypes so they are on the unit sphere
        self.prototypes.normalize()

        # the multi-crop dataloader returns a list of image crops where the
        # first two items are the high resolution crops and the rest are low
        # resolution crops
        multi_crops, _, _ = batch
        multi_crop_features = [self.forward(x) for x in multi_crops]

        # split list of crop features into high and low resolution
        high_resolution_features = multi_crop_features[:2]
        low_resolution_features = multi_crop_features[2:]

        # calculate the SwaV loss
        loss = self.criterion(high_resolution_features, low_resolution_features)

        self.log("train_loss_ssl", loss)
        return loss

    def configure_optimizers(self):
        optim = torch.optim.Adam(
            self.parameters(),
            lr=1e-3 * lr_factor,
            weight_decay=1e-6,
        )
        scheduler = torch.optim.lr_scheduler.CosineAnnealingLR(optim, max_epochs)
        return [optim], [scheduler]


class NNCLRModel(BenchmarkModule):
    def __init__(self, dataloader_kNN, num_classes):
        super().__init__(dataloader_kNN, num_classes)
        # create a ResNet backbone and remove the classification head
        resnet = ResNetGenerator("resnet-18")
        self.backbone = nn.Sequential(
            *list(resnet.children())[:-1], nn.AdaptiveAvgPool2d(1)
        )
        self.prediction_head = heads.NNCLRPredictionHead(256, 4096, 256)
        # use only a 2-layer projection head for cifar10
        self.projection_head = heads.ProjectionHead(
            [
                (512, 2048, nn.BatchNorm1d(2048), nn.ReLU(inplace=True)),
                (2048, 256, nn.BatchNorm1d(256), None),
            ]
        )

        self.criterion = NTXentLoss()
        self.memory_bank = modules.NNMemoryBankModule(size=4096)

    def forward(self, x):
        y = self.backbone(x).flatten(start_dim=1)
        z = self.projection_head(y)
        p = self.prediction_head(z)
        z = z.detach()
        return z, p

    def training_step(self, batch, batch_idx):
        (x0, x1), _, _ = batch
        z0, p0 = self.forward(x0)
        z1, p1 = self.forward(x1)
        z0 = self.memory_bank(z0, update=False)
        z1 = self.memory_bank(z1, update=True)
        loss = 0.5 * (self.criterion(z0, p1) + self.criterion(z1, p0))
        return loss

    def configure_optimizers(self):
        optim = torch.optim.SGD(
            self.parameters(),
            lr=6e-2 * lr_factor,
            momentum=0.9,
            weight_decay=5e-4,
        )
        scheduler = torch.optim.lr_scheduler.CosineAnnealingLR(optim, max_epochs)
        return [optim], [scheduler]


class DINOModel(BenchmarkModule):
    def __init__(self, dataloader_kNN, num_classes):
        super().__init__(dataloader_kNN, num_classes)
        # create a ResNet backbone and remove the classification head
        resnet = ResNetGenerator("resnet-18")
        self.backbone = nn.Sequential(
            *list(resnet.children())[:-1], nn.AdaptiveAvgPool2d(1)
        )
        self.head = self._build_projection_head()
        self.teacher_backbone = copy.deepcopy(self.backbone)
        self.teacher_head = self._build_projection_head()

        utils.deactivate_requires_grad(self.teacher_backbone)
        utils.deactivate_requires_grad(self.teacher_head)

        self.criterion = DINOLoss(output_dim=2048)

    def _build_projection_head(self):
        head = heads.DINOProjectionHead(512, 2048, 256, 2048, batch_norm=True)
        # use only 2 layers for cifar10
        head.layers = heads.ProjectionHead(
            [
                (512, 2048, nn.BatchNorm1d(2048), nn.GELU()),
                (2048, 256, None, None),
            ]
        ).layers
        return head

    def forward(self, x):
        y = self.backbone(x).flatten(start_dim=1)
        z = self.head(y)
        return z

    def forward_teacher(self, x):
        y = self.teacher_backbone(x).flatten(start_dim=1)
        z = self.teacher_head(y)
        return z

    def training_step(self, batch, batch_idx):
        utils.update_momentum(self.backbone, self.teacher_backbone, m=0.99)
        utils.update_momentum(self.head, self.teacher_head, m=0.99)
        views, _, _ = batch
        views = [view.to(self.device) for view in views]
        global_views = views[:2]
        teacher_out = [self.forward_teacher(view) for view in global_views]
        student_out = [self.forward(view) for view in views]
        loss = self.criterion(teacher_out, student_out, epoch=self.current_epoch)
        self.log("train_loss_ssl", loss)
        return loss

    def configure_optimizers(self):
        param = list(self.backbone.parameters()) + list(self.head.parameters())
        optim = torch.optim.SGD(
            param,
            lr=6e-2 * lr_factor,
            momentum=0.9,
            weight_decay=5e-4,
        )
        scheduler = torch.optim.lr_scheduler.CosineAnnealingLR(optim, max_epochs)
        return [optim], [scheduler]


class DCL(BenchmarkModule):
    def __init__(self, dataloader_kNN, num_classes):
        super().__init__(dataloader_kNN, num_classes)
        # create a ResNet backbone and remove the classification head
        resnet = ResNetGenerator("resnet-18")
        self.backbone = nn.Sequential(
            *list(resnet.children())[:-1], nn.AdaptiveAvgPool2d(1)
        )
        self.projection_head = heads.SimCLRProjectionHead(512, 512, 128)
        self.criterion = DCLLoss()

    def forward(self, x):
        x = self.backbone(x).flatten(start_dim=1)
        z = self.projection_head(x)
        return z

    def training_step(self, batch, batch_index):
        (x0, x1), _, _ = batch
        z0 = self.forward(x0)
        z1 = self.forward(x1)
        loss = self.criterion(z0, z1)
        self.log("train_loss_ssl", loss)
        return loss

    def configure_optimizers(self):
        optim = torch.optim.SGD(
            self.parameters(), lr=6e-2 * lr_factor, momentum=0.9, weight_decay=5e-4
        )
        scheduler = torch.optim.lr_scheduler.CosineAnnealingLR(optim, max_epochs)
        return [optim], [scheduler]


class DCLW(BenchmarkModule):
    def __init__(self, dataloader_kNN, num_classes):
        super().__init__(dataloader_kNN, num_classes)
        # create a ResNet backbone and remove the classification head
        resnet = ResNetGenerator("resnet-18")
        self.backbone = nn.Sequential(
            *list(resnet.children())[:-1], nn.AdaptiveAvgPool2d(1)
        )
        self.projection_head = heads.SimCLRProjectionHead(512, 512, 128)
        self.criterion = DCLWLoss()

    def forward(self, x):
        x = self.backbone(x).flatten(start_dim=1)
        z = self.projection_head(x)
        return z

    def training_step(self, batch, batch_index):
        (x0, x1), _, _ = batch
        z0 = self.forward(x0)
        z1 = self.forward(x1)
        loss = self.criterion(z0, z1)
        self.log("train_loss_ssl", loss)
        return loss

    def configure_optimizers(self):
        optim = torch.optim.SGD(
            self.parameters(), lr=6e-2 * lr_factor, momentum=0.9, weight_decay=5e-4
        )
        scheduler = torch.optim.lr_scheduler.CosineAnnealingLR(optim, max_epochs)
        return [optim], [scheduler]


from sklearn.cluster import KMeans


class SMoGModel(BenchmarkModule):
    def __init__(self, dataloader_kNN, num_classes):
        super().__init__(dataloader_kNN, num_classes)

        # create a ResNet backbone and remove the classification head
        resnet = ResNetGenerator("resnet-18")
        self.backbone = nn.Sequential(
            *list(resnet.children())[:-1], nn.AdaptiveAvgPool2d(1)
        )

        # create a model based on ResNet
        self.projection_head = heads.SMoGProjectionHead(512, 2048, 128)
        self.prediction_head = heads.SMoGPredictionHead(128, 2048, 128)
        self.backbone_momentum = copy.deepcopy(self.backbone)
        self.projection_head_momentum = copy.deepcopy(self.projection_head)
        utils.deactivate_requires_grad(self.backbone_momentum)
        utils.deactivate_requires_grad(self.projection_head_momentum)

        # smog
        self.n_groups = 300
        memory_bank_size = 10000
        self.memory_bank = memory_bank.MemoryBankModule(size=(memory_bank_size, 128))
        # create our loss
        group_features = torch.nn.functional.normalize(
            torch.rand(self.n_groups, 128), dim=1
        )
        self.smog = heads.SMoGPrototypes(group_features=group_features, beta=0.99)
        self.criterion = nn.CrossEntropyLoss()

    def _cluster_features(self, features: torch.Tensor) -> torch.Tensor:
        features = features.cpu().numpy()
        kmeans = KMeans(self.n_groups).fit(features)
        clustered = torch.from_numpy(kmeans.cluster_centers_).float()
        clustered = torch.nn.functional.normalize(clustered, dim=1)
        return clustered

    def _reset_group_features(self):
        # see https://arxiv.org/pdf/2207.06167.pdf Table 7b)
        features = self.memory_bank.bank
        group_features = self._cluster_features(features.t())
        self.smog.set_group_features(group_features)

    def _reset_momentum_weights(self):
        # see https://arxiv.org/pdf/2207.06167.pdf Table 7b)
        self.backbone_momentum = copy.deepcopy(self.backbone)
        self.projection_head_momentum = copy.deepcopy(self.projection_head)
        utils.deactivate_requires_grad(self.backbone_momentum)
        utils.deactivate_requires_grad(self.projection_head_momentum)

    def training_step(self, batch, batch_idx):
        if self.global_step > 0 and self.global_step % 300 == 0:
            # reset group features and weights every 300 iterations
            self._reset_group_features()
            self._reset_momentum_weights()
        else:
            # update momentum
            utils.update_momentum(self.backbone, self.backbone_momentum, 0.99)
            utils.update_momentum(
                self.projection_head, self.projection_head_momentum, 0.99
            )

        (x0, x1), _, _ = batch

        if batch_idx % 2:
            # swap batches every second iteration
            x0, x1 = x1, x0

        x0_features = self.backbone(x0).flatten(start_dim=1)
        x0_encoded = self.projection_head(x0_features)
        x0_predicted = self.prediction_head(x0_encoded)
        x1_features = self.backbone_momentum(x1).flatten(start_dim=1)
        x1_encoded = self.projection_head_momentum(x1_features)

        # update group features and get group assignments
        assignments = self.smog.assign_groups(x1_encoded)
        group_features = self.smog.get_updated_group_features(x0_encoded)
        logits = self.smog(x0_predicted, group_features, temperature=0.1)
        self.smog.set_group_features(group_features)

        loss = self.criterion(logits, assignments)

        # use memory bank to periodically reset the group features with k-means
        self.memory_bank(x0_encoded, update=True)

        return loss

    def configure_optimizers(self):
        params = (
            list(self.backbone.parameters())
            + list(self.projection_head.parameters())
            + list(self.prediction_head.parameters())
        )
        optim = torch.optim.SGD(
            params,
            lr=0.01,
            momentum=0.9,
            weight_decay=1e-6,
        )
        scheduler = torch.optim.lr_scheduler.CosineAnnealingLR(optim, max_epochs)
        return [optim], [scheduler]

from typing import Callable, List, Union

def repeat_interleave_batch(
    self, x: torch.Tensor, B: int, repeat: int
) -> torch.Tensor:
    """Repeat and interleave the input tensor."""
    N = len(x) // B
    x = torch.cat(
        [
            torch.cat([x[i * B : (i + 1) * B] for _ in range(repeat)], dim=0)
            for i in range(N)
        ],
        dim=0,
    )
    return x

def apply_masks(
    self, x: torch.Tensor, masks: Union[torch.Tensor, List[torch.Tensor]]
) -> torch.Tensor:
    """
    From https://github.com/facebookresearch/ijepa/blob/main/src/masks/utils.py
    Apply masks to the input tensor.

    Args:
        x: tensor of shape [B (batch-size), N (num-patches), D (feature-dim)]
        masks: tensor or list of tensors containing indices of patches in [N] to keep
    Returns:
        tensor of shape [B, N', D] where N' is the number of patches to keep
    """
    if not isinstance(masks, list):
        masks = [masks]

    all_x = []
    for m in masks:
        mask_keep = m.unsqueeze(-1).repeat(1, 1, x.size(-1))
        all_x += [torch.gather(x, dim=1, index=mask_keep)]
    return torch.cat(all_x, dim=0)


models = [
    # BarlowTwinsModel,
    # BYOLModel,
    # DCL,
    # DCLW,
    # DINOModel,
    # MocoModel,
    # NNCLRModel,
    # SimCLRModel,
    # SimSiamModel,
    SimSimPModel,    
    # SwaVModel,
    # SMoGModel,
    # SimMIM,
]
bench_results = dict()

experiment_version = None
# loop through configurations and train models
for BenchmarkModel in models:
    runs = []
    model_name = BenchmarkModel.__name__.replace("Model", "")
    for seed in range(n_runs):
        pl.seed_everything(seed)               
        dataset_train_ssl = create_dataset_train_ssl(BenchmarkModel)
        dataloader_train_ssl, dataloader_train_kNN, dataloader_test = get_data_loaders(
            batch_size=batch_size, dataset_train_ssl=dataset_train_ssl, collator=None
        )
        benchmark_model = BenchmarkModel(dataloader_train_kNN, classes)

        # Save logs to: {CWD}/benchmark_logs/cifar10/{experiment_version}/{model_name}/
        # If multiple runs are specified a subdirectory for each run is created.
        sub_dir = model_name if n_runs <= 1 else f"{model_name}/run{seed}"
        logger = TensorBoardLogger(
            save_dir=os.path.join(logs_root_dir, "cifar10"),
            name="",
            sub_dir=sub_dir,
            version=experiment_version,
        )
        if experiment_version is None:
            # Save results of all models under same version directory
            experiment_version = logger.version
        checkpoint_callback = pl.callbacks.ModelCheckpoint(
            dirpath=os.path.join(logger.log_dir, "checkpoints")
        )
        trainer = pl.Trainer(
            max_epochs=max_epochs,
            devices=devices,
            accelerator=accelerator,
            default_root_dir=logs_root_dir,
            strategy=strategy,
            sync_batchnorm=sync_batchnorm,
            logger=logger,
            callbacks=[checkpoint_callback],            
        )
        start = time.time()
        trainer.fit(
            benchmark_model,
            train_dataloaders=dataloader_train_ssl,
            val_dataloaders=dataloader_test,
        )
        end = time.time()
        run = {
            "model": model_name,
            "batch_size": batch_size,
            "epochs": max_epochs,
            "max_accuracy": benchmark_model.max_accuracy,
            "runtime": end - start,
            "gpu_memory_usage": torch.cuda.max_memory_allocated(),
            "seed": seed,
        }
        runs.append(run)
        print(run)

        # delete model and trainer + free up cuda memory
        del benchmark_model
        del trainer
        torch.cuda.reset_peak_memory_stats()
        torch.cuda.empty_cache()

    bench_results[model_name] = runs

# print results table
header = (
    f"| {'Model':<13} | {'Batch Size':>10} | {'Epochs':>6} "
    f"| {'KNN Test Accuracy':>18} | {'Time':>10} | {'Peak GPU Usage':>14} |"
)
print("-" * len(header))
print(header)
print("-" * len(header))
for model, results in bench_results.items():
    runtime = np.array([result["runtime"] for result in results])
    runtime = runtime.mean() / 60  # convert to min
    accuracy = np.array([result["max_accuracy"] for result in results])
    gpu_memory_usage = np.array([result["gpu_memory_usage"] for result in results])
    gpu_memory_usage = gpu_memory_usage.max() / (1024**3)  # convert to gbyte

    if len(accuracy) > 1:
        accuracy_msg = f"{accuracy.mean():>8.3f} +- {accuracy.std():>4.3f}"
    else:
        accuracy_msg = f"{accuracy.mean():>18.3f}"

    print(
        f"| {model:<13} | {batch_size:>10} | {max_epochs:>6} "
        f"| {accuracy_msg} | {runtime:>6.1f} Min "
        f"| {gpu_memory_usage:>8.1f} GByte |",
        flush=True,
    )
print("-" * len(header))

<|MERGE_RESOLUTION|>--- conflicted
+++ resolved
@@ -193,11 +193,7 @@
     gaussian_blur=0.0,
 )
 
-<<<<<<< HEAD
 # Use FastSiam augmentations
-=======
-# Use SimSiam augmentations
->>>>>>> 221ea0ee
 num_views=5
 simsimp_transform = FastSiamTransform(    
     num_views=num_views,
@@ -489,11 +485,7 @@
     def __init__(self, dataloader_kNN, num_classes):
         super().__init__(dataloader_kNN, num_classes)
         self.automatic_optimization = False
-<<<<<<< HEAD
         self.fastforward = True
-=======
-        self.fastforward = True        
->>>>>>> 221ea0ee
         # create a ResNet backbone and remove the classification head
         prd_width = 128
         emb_width = 512
@@ -507,21 +499,12 @@
         # emb_width = list(resnet.children())[-1].in_features
         # self.backbone = nn.Sequential(*list(resnet.children())[:-1])
         projection_head = []
-<<<<<<< HEAD
-        projection_head_ = heads.ProjectionHead(
-                    [
-                        (emb_width, deb_width, nn.BatchNorm1d(deb_width), nn.ReLU(inplace=True)),
-                        (deb_width, emb_width, None, None),
-                    ])
-        for i in range(self.ens_size):
-=======
         projection_head_ = nn.Sequential(
                 nn.BatchNorm1d(emb_width),
                 nn.ReLU(inplace=True),
                 nn.Linear(emb_width, emb_width),
             )
         for i in range(self.ens_size):            
->>>>>>> 221ea0ee
             projection_head.append(
                 projection_head_
             )
@@ -540,10 +523,6 @@
         merge_head = []
         merge_head_ = nn.Sequential(
                     #Even though BN is not learnable it is still applied as a layer
-<<<<<<< HEAD
-                    nn.BatchNorm1d(emb_width*(self.ens_size-1)), nn.ReLU(inplace=True),
-                    nn.Linear(emb_width*(self.ens_size-1), prd_width),
-=======
                     #replace with sparse random projection
                     #using a gaussian random projection
                     # nn.BatchNorm1d(emb_width*(self.ens_size-1)), 
@@ -552,7 +531,6 @@
                     nn.ReLU(inplace=True), 
                     nn.BatchNorm1d(emb_width),                                        
                     nn.Linear(emb_width, prd_width),
->>>>>>> 221ea0ee
                 )
         for i in range(self.ens_size):
             merge_head.append(
@@ -573,11 +551,7 @@
             for i in range(self.ens_size):
                 f_ = self.backbone( x[i] ).flatten(start_dim=1)
                 g_ = self.projection_head[i]( f_ )
-<<<<<<< HEAD
-                g.append( F.normalize( g_, p=2, dim=1 ) )
-=======
                 g.append( g_.detach() )
->>>>>>> 221ea0ee
             for i in range(self.ens_size):
                 # e_ = torch.concat([g[j] for j in range(self.ens_size) if j != i], dim=1)
                 e_ = torch.stack([g[j] for j in range(self.ens_size) if j != i], dim=2).mean(dim=2)
@@ -588,25 +562,15 @@
     def fforward(self, x):
         p, g, z = [], [], []
         for i in range(self.ens_size):
-<<<<<<< HEAD
-            f_ = self.headbone( x[i] ).flatten(start_dim=1)
-            g_ = self.projection_head[i]( f_ )
-            g.append( F.normalize( g_.detach(), p=2, dim=1 ) )
-=======
             f_ = self.backbone( x[i] ).flatten(start_dim=1)
             g_ = self.projection_head[i]( f_ )
             g.append( g_.detach() )
->>>>>>> 221ea0ee
             p_ = self.prediction_head[i]( g_ )
             p.append( p_ )
         with torch.no_grad():
             for i in range(self.ens_size):
-<<<<<<< HEAD
-                e_ = torch.concat([g[j] for j in range(self.ens_size) if j != i], dim=1)
-=======
                 # e_ = torch.concat([g[j] for j in range(self.ens_size) if j != i], dim=1)
                 e_ = torch.stack([g[j] for j in range(self.ens_size) if j != i], dim=2).mean(dim=2)
->>>>>>> 221ea0ee
                 z_  = self.merge_head[i]( e_ )
                 z.append( z_ )        
         return p, z
@@ -620,16 +584,15 @@
         if self.fastforward:
             p, z = self.fforward( x )
         else:
+            if self.fastforward:
+            p, z = self.fforward( x )
+        else:
             z = self.forward( x )
         
         for xi in range(self.ens_size):
-            p_ = p[xi] if self.fastforward else self.forward_(x, xi)
+            p_ = p[xi] if self.fastforward else p[xi] if self.fastforward else self.forward_(x, xi)
             #increase diversity with abs()
-<<<<<<< HEAD
-            loss_l = self.criterion( p_, z[xi] ) / self.ens_size
-=======
             loss_l = self.criterion( p_, z[xi] ) #/ self.ens_size
->>>>>>> 221ea0ee
             self.manual_backward( loss_l )
             loss_tot_l += loss_l.detach() 
         
@@ -653,8 +616,6 @@
         scheduler = torch.optim.lr_scheduler.CosineAnnealingLR(optim, max_epochs)
         return [optim], [scheduler]
 
-<<<<<<< HEAD
-=======
 # class SimSimPModel(BenchmarkModule):
 #     def __init__(self, dataloader_kNN, num_classes):
 #         super().__init__(dataloader_kNN, num_classes)
@@ -875,7 +836,6 @@
         sch_evader = torch.optim.lr_scheduler.CosineAnnealingLR(opt_evader, max_epochs)  
         return [opt_chaser, opt_evader], [sch_chaser, sch_evader]
 
->>>>>>> 221ea0ee
 
 class SimSiamModel(BenchmarkModule):
     def __init__(self, dataloader_kNN, num_classes):
