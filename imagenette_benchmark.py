--- conflicted
+++ resolved
@@ -174,6 +174,7 @@
 
 # Use FastSiam augmentations
 num_views=5
+num_views=5
 simsimp_transform = FastSiamTransform(
     num_views=num_views,
     input_size=int(input_size*1.00))
@@ -249,6 +250,7 @@
     def __init__(self, dataloader_kNN, num_classes):
         super().__init__(dataloader_kNN, num_classes)
         self.automatic_optimization = False
+        self.fastforward = True
         self.fastforward = True
         # create a ResNet backbone and remove the classification head
         deb_width, prd_width = 2048*2, 2048
@@ -305,6 +307,7 @@
                 g.append( g_ )
             for i in range(self.ens_size):
                 e_ = torch.concat([g[j] for j in range(self.ens_size)], dim=1)
+                e_ = torch.concat([g[j] for j in range(self.ens_size)], dim=1)
                 z_  = self.merge_head[i]( e_ )
                 z.append( z_ )
         return z
@@ -314,11 +317,7 @@
         for i in range(self.ens_size):
             f_ = self.backbone( x[i] ).flatten(start_dim=1)
             g_ = self.projection_head[i]( f_ )
-<<<<<<< HEAD
             g.append( F.normalize( g_.detach(), p=2, dim=1 ) )
-=======
-            g.append( g_.detach() )
->>>>>>> 05353100
             p_ = self.prediction_head[i]( g_ )
             p.append( p_ )
         with torch.no_grad():
@@ -328,34 +327,54 @@
                 z.append( z_ )        
         return p, z
 
+    def fforward(self, x):
+        p, g, z = [], [], []
+        for i in range(self.ens_size):
+            f_ = self.backbone( x[i] ).flatten(start_dim=1)
+            g_ = self.projection_head[i]( f_ )
+            g.append( g_.detach() )
+            p_ = self.prediction_head[i]( g_ )
+            p.append( p_ )
+        with torch.no_grad():
+            for i in range(self.ens_size):
+                e_ = torch.concat([g[j] for j in range(self.ens_size) if j != i], dim=1)
+                z_  = self.merge_head[i]( e_ )
+                z.append( z_ )        
+        return p, z
+
     def training_step(self, batch, batch_idx):
-        opt = self.optimizers()        
+        opt = self.optimizers()                
         sch = self.lr_schedulers()
         x, _, _ = batch        
+        x, _, _ = batch        
         loss_tot_l = 0
 
         if self.fastforward:
+            p, z = self.fforward( x )
+        else:
+            if self.fastforward:
             p, z = self.fforward( x )
         else:
             z = self.forward( x )
         
         for xi in range(self.ens_size):
-            p_ = p[xi] if self.fastforward else self.forward_(x, xi)
+            p_ = p[xi] if self.fastforward else p[xi] if self.fastforward else self.forward_(x, xi)
             #increase diversity with abs()
-<<<<<<< HEAD
             loss_l = self.criterion( p_, z[xi] ) #/ self.ens_size
-=======
-            loss_l = self.criterion( p_, z[xi] ) / self.ens_size
->>>>>>> 05353100
             self.manual_backward( loss_l )
             loss_tot_l += loss_l.detach() 
         
         if self.trainer.is_last_batch:            
             opt.step()
+        if self.trainer.is_last_batch:            
+            opt.step()
             opt.zero_grad()
+            sch.step()            
             sch.step()            
         elif (batch_idx + 1) % accumulate_grad_batches == 0:
             opt.step()
+            opt.zero_grad()
+                
             opt.zero_grad()
                 
         self.log("pred_l", loss_tot_l,   prog_bar=True)
