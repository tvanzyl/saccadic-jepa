--- conflicted
+++ resolved
@@ -23,14 +23,9 @@
 n_local_views = 6
 
 class SimPLR(LightningModule):
-<<<<<<< HEAD
-    def __init__(self, batch_size_per_device: int, num_classes: int, resnetsize:int = 50) -> None:
-        super().__init__()        
-=======
     def __init__(self, batch_size_per_device: int, num_classes: int, resnetsize:int = 50, upd_width:int = 2048, n_local_views:int=n_local_views) -> None:
         super().__init__()
         self.automatic_optimization = False
->>>>>>> bf20a21e
         self.save_hyperparameters()
         self.batch_size_per_device = batch_size_per_device
 
@@ -192,7 +187,7 @@
                     "weight_decay": 0.0,
                 },
             ],
-            lr=0.15 * self.batch_size_per_device * self.trainer.world_size / 256,
+            lr=0.03 * self.batch_size_per_device * self.trainer.world_size / 256,
             momentum=0.9,
             weight_decay=1e-4,
         )
