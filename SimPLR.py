--- conflicted
+++ resolved
@@ -65,11 +65,7 @@
         self.backbone = resnet
 
         self.projection_head = nn.Sequential(
-<<<<<<< HEAD
                 nn.Linear(emb_width, upd_width),
-=======
-                nn.Linear(emb_width, upd_width, False),
->>>>>>> 1c68a91c
                 nn.BatchNorm1d(upd_width),
                 nn.ReLU(inplace=True),
                 nn.Linear(upd_width, emb_width),
