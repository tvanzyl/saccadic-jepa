import copy
from typing import List, Tuple, Union

import torch
import torch.nn as nn
from torch.nn import functional as F
from pytorch_lightning import LightningModule
from torch import Tensor
from torch.nn import Identity
from torch.optim import SGD, AdamW
from torch.optim.optimizer import Optimizer
from torchvision import transforms as T
from torchvision.models import resnet50, resnet34, resnet18

from lightly.transforms.utils import IMAGENET_NORMALIZE

from lightly.models import ResNetGenerator
from lightly.loss import NegativeCosineSimilarity
from lightly.models.utils import (
    get_weight_decay_parameters,
)

from lightly.transforms import DINOTransform
from lightly.utils.benchmarking import OnlineLinearClassifier
from lightly.utils.scheduler import CosineWarmupScheduler, cosine_schedule

class L2CenterNormLayer(nn.Module):
    def __init__(self, eps:float=1e-12):
        super(L2CenterNormLayer, self).__init__()
        self.eps = eps

    def forward(self, x: Tensor) -> Tensor:        
        c = x - x.mean(dim=0, keepdim=True)
        return c

class L2NormalizationLayer(nn.Module):
    def __init__(self, dim:int=1, eps:float=1e-12):
        super(L2NormalizationLayer, self).__init__()
        self.dim = dim
        self.eps = eps

    def forward(self, x: Tensor) -> Tensor:    
        return F.normalize(x, p=2, dim=self.dim, eps=self.eps)


def backbones(name):
    if name in ["resnetjie-9","resnetjie-18"]: 
        resnet = ResNetGenerator({"resnetjie-9":"resnet-9","resnetjie-18":"resnet-18"}[name])
        emb_width = resnet.linear.in_features        
        resnet = nn.Sequential(
            *list(resnet.children())[:-1], nn.AdaptiveAvgPool2d(1)
        )        
    elif name in ["resnet-18", "resnet-34", "resnet-50"]: 
        resnet = {"resnet-18":resnet18, 
                  "resnet-34":resnet34, 
                  "resnet-50":resnet50}[name]()
        emb_width = resnet.fc.in_features
        resnet.fc = Identity()
    else:
        raise NotImplemented("Backbone Not Supported")

    return resnet, emb_width


class SimPLR(LightningModule):
    def __init__(self, batch_size_per_device: int, 
                 num_classes: int, 
                 backbone:str = "resnet-50",
                 n_local_views:int = 6,
                 lr:float = 0.15,
                 decay:float=1e-4) -> None:
        super().__init__()        
        self.save_hyperparameters('batch_size_per_device',
                                  'num_classes',
                                  'backbone',
                                  'n_local_views',
                                  'lr',
                                  'decay')

        self.lr = lr
        self.decay = decay
        self.batch_size_per_device = batch_size_per_device

        resnet, emb_width = backbones(backbone)
        self.emb_width  = emb_width # Used by eval classes

        
        prd_width ={1000:2048,
                    200:1024,
                    100:1024,
                    10:512,
                    }[num_classes]
<<<<<<< HEAD
        prd_width = 1024
=======
        prd_width = 512
>>>>>>> 68330a36
        upd_width = prd_width*2
        self.ens_size = 2 + n_local_views

        self.backbone = resnet

        self.projection_head = nn.Sequential(
                nn.Linear(emb_width, emb_width*2, False),
                nn.BatchNorm1d(emb_width*2),
                nn.ReLU(),
                nn.Linear(emb_width*2, upd_width),
                L2NormalizationLayer(),
                nn.BatchNorm1d(upd_width, affine=False),
                nn.ReLU(),
            )               
        self.prediction_head = nn.Linear(upd_width, prd_width, False)
        self.merge_head = nn.Linear(upd_width, prd_width)
        # self.prediction_head.weight.data /= 3.0 #https://arxiv.org/pdf/2406.16468
        self.merge_head.weight.data = self.prediction_head.weight.data.clone()
        
        self.criterion = NegativeCosineSimilarity()

        self.online_classifier = OnlineLinearClassifier(feature_dim=emb_width, num_classes=num_classes)

    def forward(self, x: Tensor) -> Tensor:
        return self.backbone(x)

    def forward_student(self, x: Tensor) -> Tensor:
        f = [self.backbone( x_ ).flatten(start_dim=1) for x_ in  x]
        f0_ = f[0].detach()
        g = [self.projection_head( f_ ) for f_ in f]
        p = [self.prediction_head( g_ ) for g_ in g]
        with torch.no_grad():
            zg0_ = self.merge_head( g[0] )
            zg1_ = self.merge_head( g[1] )
            z = [zg1_, zg0_]
            if self.ens_size>2:
                zg_ = 0.5*(zg0_+zg1_)
                for _ in range(self.ens_size-2):
                    z.append( zg_ )
        return f0_, p, z

    def training_step(
        self, batch: Tuple[List[Tensor], Tensor, List[str]], batch_idx: int
    ) -> Tensor:
        x, targets, _ = batch
        
        f_, p, z = self.forward_student( x )
        
        loss = 0
        for xi in range(self.ens_size):
            p_ = p[xi]
            z_ = z[xi]
            loss += self.criterion( p_, z_ ) / self.ens_size
        
        self.log_dict(
            {"train_loss": loss},
            prog_bar=True,
            sync_dist=True,
            batch_size=len(targets),
        )

        # Online classification.
        cls_loss, cls_log = self.online_classifier.training_step(
            (f_, targets), batch_idx
        )        
        self.log_dict(cls_log, sync_dist=True, batch_size=len(targets))

        return loss + cls_loss

    def validation_step(
        self, batch: Tuple[Tensor, Tensor, List[str]], batch_idx: int
    ) -> Tensor:
        images, targets = batch[0], batch[1]
        features = self.forward(images).flatten(start_dim=1)
        cls_loss, cls_log = self.online_classifier.validation_step(
            (features.detach(), targets), batch_idx
        )
        self.log_dict(cls_log, prog_bar=True, sync_dist=True, batch_size=len(targets))
        return cls_loss

    def configure_optimizers(self):
        params, params_no_weight_decay = get_weight_decay_parameters(
<<<<<<< HEAD
            [self.backbone, self.prediction_head, ]#self.projection_head, ]
        )
=======
                    [self.backbone, self.prediction_head, ]#self.projection_head, ]
                )
>>>>>>> 68330a36
        optimizer = SGD(        
            [
                {"name": "simplr", "params": params},
                {
                    "name": "proj", 
                    "params": self.projection_head.parameters(),
                },
                {
                    "name": "simplr_no_weight_decay",
                    "params": params_no_weight_decay,
                    "weight_decay": 0.0,
                },     
                {
                    "name": "online_classifier",
                    "params": self.online_classifier.parameters(),                    
                    "weight_decay": 0.0,
                    "lr":0.1
                },
            ],            
            lr=self.lr * self.batch_size_per_device * self.trainer.world_size / 256,
            momentum=0.9,
            weight_decay=self.decay,
        )         
        scheduler = {
            "scheduler": CosineWarmupScheduler(
                optimizer=optimizer,
                # warmup_epochs=0,
                warmup_epochs=int(
                      self.trainer.estimated_stepping_batches
                    / self.trainer.max_epochs
                    * 10
                ),
                max_epochs=int(self.trainer.estimated_stepping_batches),
            ),
            "interval": "step",
        }
        return [optimizer], [scheduler]

# For ResNet50 we adjust crop scales as recommended by the authors:
# https://github.com/facebookresearch/dino#resnet-50-and-other-convnets-trainings
# transform = DINOTransform(global_crop_scale=(0.14, 1), local_crop_scale=(0.05, 0.14), n_local_views=n_local_views)
transform = DINOTransform(global_crop_scale=(0.2, 1), local_crop_scale=(0.05, 0.2))
transforms = {
"Cifar10": transform,
"Cifar100":transform,
"Tiny-64": DINOTransform(global_crop_size=128,
                         global_crop_scale=(0.2, 1.0),
                         local_crop_size=64,
                         local_crop_scale=(0.05, 0.2)),
"Tiny":    transform,
"Nette":   DINOTransform(global_crop_size=128,
                         global_crop_scale=(0.2, 1.0),
                         local_crop_size=64,
                         local_crop_scale=(0.05, 0.2)),
"Im100":   transform,
"Im1k":    transform,
"Im100-2": DINOTransform(global_crop_scale=(0.2, 1), 
                         n_local_views=0,
                         local_crop_scale=(0.05, 0.2)),
"Im1k-2":  DINOTransform(global_crop_scale=(0.2, 1), 
                         n_local_views=0,
                         local_crop_scale=(0.05, 0.2)),
}

val_identity  = T.Compose([
                    T.ToTensor(),
                    T.Normalize(mean=IMAGENET_NORMALIZE["mean"], std=IMAGENET_NORMALIZE["std"]),
                ])

val_transform = T.Compose([
                    T.Resize(256), T.CenterCrop(224), T.ToTensor(),
                    T.Normalize(mean=IMAGENET_NORMALIZE["mean"], std=IMAGENET_NORMALIZE["std"]),
                ])

val_transforms = {
"Cifar10": val_transform,
"Cifar100":val_transform,
"Tiny-64": T.Compose([
                T.Resize(128),T.ToTensor(),
                T.Normalize(mean=IMAGENET_NORMALIZE["mean"], std=IMAGENET_NORMALIZE["std"]),
           ]),
"Tiny":    val_transform,
"Nette":   T.Compose([
                T.Resize(128),T.CenterCrop(128),T.ToTensor(),
                T.Normalize(mean=IMAGENET_NORMALIZE["mean"], std=IMAGENET_NORMALIZE["std"]),
           ]),
"Im100":   val_transform,
"Im1k":    val_transform,
"Im100-2": val_transform,
"Im1k-2":  val_transform,
}
<|MERGE_RESOLUTION|>--- conflicted
+++ resolved
@@ -90,11 +90,7 @@
                     100:1024,
                     10:512,
                     }[num_classes]
-<<<<<<< HEAD
         prd_width = 1024
-=======
-        prd_width = 512
->>>>>>> 68330a36
         upd_width = prd_width*2
         self.ens_size = 2 + n_local_views
 
@@ -177,13 +173,8 @@
 
     def configure_optimizers(self):
         params, params_no_weight_decay = get_weight_decay_parameters(
-<<<<<<< HEAD
-            [self.backbone, self.prediction_head, ]#self.projection_head, ]
-        )
-=======
                     [self.backbone, self.prediction_head, ]#self.projection_head, ]
                 )
->>>>>>> 68330a36
         optimizer = SGD(        
             [
                 {"name": "simplr", "params": params},
