--- conflicted
+++ resolved
@@ -196,13 +196,8 @@
         emb_width = list(resnet.children())[-1].in_features
         
         self.ens_size = num_views        
-<<<<<<< HEAD
-        self.upd_width = upd_width = 2048
-        self.prd_width = prd_width = 512
-=======
         self.upd_width = upd_width = 512
         self.prd_width = prd_width = 2048
->>>>>>> efefbc1b
 
         self.backbone = nn.Sequential(*list(resnet.children())[:-1])
 
